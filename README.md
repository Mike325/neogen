--- conflicted
+++ resolved
@@ -86,14 +86,9 @@
 
 | Language | Annotation conventions | Supported fields |
 |---|---|---|
-<<<<<<< HEAD
-| lua | Emmylua (`"emmylua"` | `@param`, `@varargs`, `@return` |
+| lua | Emmylua (`"emmylua"`) | `@param`, `@varargs`, `@return` |
 | python | Google docstrings (`"google_docstrings"`) | `Args`, `Attributes`, `Returns` |
 | python | Numpydoc (`"numpydoc"`)| `Arguments`, `Attributes`, `Returns`|
-=======
-| lua | Emmylua (`"emmylua"`) | `@param`, `@varargs`, `@return` |
-| python | Google docstrings (`"google_docstrings"`) | `Args:`, `Attributes:` |
->>>>>>> e8a9a425
 
 ## Adding Languages
 
